--- conflicted
+++ resolved
@@ -74,7 +74,6 @@
 
         self._current_time = 0
 
-<<<<<<< HEAD
         self.realtimeBufferReached = False
         self.initMetadata = False
         self.realtimeFixedPlotWindow = 20
@@ -82,9 +81,7 @@
         # for networking with the real-time logger
         self.realtimeNetworkInit = False
         self.vectorCollectionsClient = blf.yarp_utilities.VectorsCollectionClient()
-=======
         self.trajectory_span = 200
->>>>>>> 996e0d4f
 
     def __populate_text_logging_data(self, file_object):
         data = {}
@@ -363,10 +360,6 @@
         if data is None:
             return None
         closest_index = np.argmin(np.abs(timestamps - self.timestamps[index]))
-<<<<<<< HEAD
-                
-        return data[closest_index, :]
-=======
 
         if neighbor == 0:
             return data[closest_index, :]
@@ -374,7 +367,6 @@
         initial_index = max(0, closest_index - neighbor)
         end_index = min(len(timestamps), closest_index + neighbor + 1)
         return data[initial_index:end_index, :]
->>>>>>> 996e0d4f
 
     def get_robot_state_at_index(self, index):
         robot_state = {}
