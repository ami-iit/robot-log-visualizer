# Copyright (C) 2022 Istituto Italiano di Tecnologia (IIT). All rights reserved.
# This software may be modified and distributed under the terms of the
# Released under the terms of the BSD 3-Clause License

from PyQt5.QtCore import QThread, QMutex, QMutexLocker

import os
import re
from pathlib import Path

import numpy as np
import time

import idyntree.swig as idyn
from idyntree.visualize import MeshcatVisualizer

from robot_log_visualizer.utils.utils import PeriodicThreadState


class MeshcatProvider(QThread):
    def __init__(self, period):
        QThread.__init__(self)

        self._state = PeriodicThreadState.pause
        self.state_lock = QMutex()

        self._period = period
        self._meshcat_visualizer = MeshcatVisualizer()
        self.meshcat_visualizer_mutex = QMutex()

        self._is_model_loaded = False
        self._signal_provider = None

        self.model_path = ""
        self.custom_package_dir = ""
        self.base_frame = ""
        self.env_list = ["GAZEBO_MODEL_PATH", "ROS_PACKAGE_PATH", "AMENT_PREFIX_PATH"]
        self._registered_3d_points = set()
        self._registered_3d_trajectories = dict()

        self.frame_T_base = np.eye(4)

    @property
    def state(self):
        locker = QMutexLocker(self.state_lock)
        value = self._state
        return value

    @state.setter
    def state(self, new_state: PeriodicThreadState):
        locker = QMutexLocker(self.state_lock)
        self._state = new_state

    def register_3d_point(self, point_path, color):
        radius = 0.02
        locker = QMutexLocker(self.meshcat_visualizer_mutex)
        self._registered_3d_points.add(point_path)
        self._meshcat_visualizer.load_sphere(
            radius=radius, color=color, shape_name=point_path
        )

    def register_3d_trajectory(self, trajectory_path, color):
        locker = QMutexLocker(self.meshcat_visualizer_mutex)
        self._registered_3d_trajectories[trajectory_path] = (False, color)

    def unregister_3d_point(self, point_path):
        locker = QMutexLocker(self.meshcat_visualizer_mutex)
        self._registered_3d_points.remove(point_path)
        self._meshcat_visualizer.delete(shape_name=point_path)

    def unregister_3d_trajectory(self, trajectory_path):
        locker = QMutexLocker(self.meshcat_visualizer_mutex)
        self._registered_3d_trajectories.pop(trajectory_path, None)
        self._meshcat_visualizer.delete(shape_name=trajectory_path)

<<<<<<< HEAD
    def set_signal_provider(self, signal_provider):
        self._signal_provider = signal_provider

    def load_model(self, considered_joints, model_name):
=======
    def load_model(self, considered_joints, model_name, base_frame=None):
>>>>>>> 1ecfc040
        def get_model_path_from_envs(env_list):
            return [
                Path(f) if (env != "AMENT_PREFIX_PATH") else Path(f) / "share"
                for env in env_list
                if os.getenv(env) is not None
                for f in os.getenv(env).split(os.pathsep)
            ]

        def check_if_model_exist(folder_path, model):
            path = folder_path / Path(model)
            return path.is_dir()

        # Find the index of the model joints in the considered joints
        # This function is required if some of the considered joints are not in the model
        # For instance in underactuated robots
        def find_model_joints(model_name, considered_joints):
            ml = idyn.ModelLoader()
            ml.loadModelFromFile(model_name)
            model_joints_index = []
            model = ml.model()
            number_of_joints = model.getNrOfJoints()
            for i in range(number_of_joints):
                joint_name = model.getJointName(i)
                if joint_name in considered_joints:
                    # find the index of the joint in the considered joints
                    index = considered_joints.index(joint_name)
                    model_joints_index.append(index)

            return model_joints_index

        # Load the model
        model_loader = idyn.ModelLoader()

        self.model_joints_index = []
        # In this case the user specify the model path
        if self.custom_package_dir:
            self.model_joints_index = find_model_joints(
                self.model_path, considered_joints
            )
            considered_model_joints = [
                considered_joints[i] for i in self.model_joints_index
            ]

            model_loader.loadReducedModelFromFile(
                self.model_path,
                considered_model_joints,
                "urdf",
                [self.custom_package_dir],
            )
        else:
            # Attempt to find the model in the envs folders
            model_found_in_env_folders = False

            # Check if the model is in one of the folders specified in the envs
            for folder in get_model_path_from_envs(self.env_list):
                if check_if_model_exist(folder, model_name):
                    folder_model_path = folder / Path(model_name)
                    model_filenames = [
                        folder_model_path / Path(f)
                        for f in os.listdir(folder_model_path.absolute())
                        if re.search("[a-zA-Z0-9_]*\.urdf", f)
                    ]

                    if model_filenames:
                        model_found_in_env_folders = True
                        self.model_path = str(model_filenames[0])
                        break

            # If the model is not found we exit
            if not model_found_in_env_folders:
                return False

            self.model_joints_index = find_model_joints(
                self.model_path, considered_joints
            )
            considered_model_joints = [
                considered_joints[i] for i in self.model_joints_index
            ]
            model_loader.loadReducedModelFromFile(
                self.model_path, considered_model_joints
            )

        if not model_loader.isValid():
            return False

        self.meshcat_visualizer_mutex.lock()

        # if the model is already loaded we remove it
        if self._is_model_loaded:
            self._meshcat_visualizer.delete(shape_name="robot")
            self._is_model_loaded = False

        model = model_loader.model()
        if base_frame is None:
            self.frame_T_base = np.eye(4)
            self.base_frame = model.getFrameName(model.getDefaultBaseLink())
            link_frame = None
        else:
            base_frame_index = model.getFrameIndex(base_frame)
            if base_frame_index == -1:  # idyn.FRAME_INVALID_INDEX
                raise ValueError(
                    "MeshcatProvider: Unable to find the base frame "
                    + base_frame
                    + " in the model."
                )

            frame_T_base = model.getFrameTransform(base_frame_index)
            frame_T_base = frame_T_base.inverse().asHomogeneousTransform()
            self.frame_T_base = frame_T_base.toNumPy()

            link_frame = model.getLinkName(model.getFrameLink(base_frame_index))

            self.base_frame = base_frame

        self._meshcat_visualizer.load_model(
            model, model_name="robot", color=0.8, base_link=link_frame
        )

        self._is_model_loaded = True

        self.meshcat_visualizer_mutex.unlock()

        return True

    def robot_frames(self):
        frames = []
        if not self._is_model_loaded:
            return frames

        model = self._meshcat_visualizer.model["robot"]
        frames_number = model.getNrOfFrames()

        for i in range(frames_number):
            frame = model.getFrameName(i)
            frames.append(frame)

        return frames

    def run(self):
        identity = np.eye(3)

        while True:
            start = time.time()

            index = self._signal_provider.index
            if self.state == PeriodicThreadState.running and self._is_model_loaded:
                if len(self._signal_provider) == 0:
                    time.sleep(self._period)
                    continue
                robot_state = self._signal_provider.get_robot_state_at_index(index)
                self.meshcat_visualizer_mutex.lock()
                # These are the robot measured joint positions in radians
                # we need to compute the base transform as
                # I_T_B = I_T_F * frame_T_Base
                # I_R_B = I_R_F * frame_R_Base
                # I_p_B = I_p_F + I_R_F * frame_p_Base
                self._meshcat_visualizer.set_multibody_system_state(
                    base_position=robot_state["base_orientation"]
                    @ self.frame_T_base[:3, 3]
                    + robot_state["base_position"],
                    base_rotation=robot_state["base_orientation"]
                    @ self.frame_T_base[:3, :3],
                    joint_value=robot_state["joints_position"][self.model_joints_index],
                    model_name="robot",
                )

                for points_path, points in self._signal_provider.get_3d_point_at_index(
                    index
                ).items():
                    if points_path not in self._registered_3d_points:
                        continue

                    self._meshcat_visualizer.set_primitive_geometry_transform(
                        position=points, rotation=identity, shape_name=points_path
                    )

                for (
                    trajectory_path,
                    trajectory,
                ) in self._signal_provider.get_3d_trajectory_at_index(index).items():
                    if trajectory_path not in self._registered_3d_trajectories.keys():
                        continue

                    if self._registered_3d_trajectories[trajectory_path][0]:
                        self._meshcat_visualizer.delete(shape_name=trajectory_path)
                    else:
                        self._registered_3d_trajectories[trajectory_path] = (
                            True,
                            self._registered_3d_trajectories[trajectory_path][1],
                        )

                    self._meshcat_visualizer.load_line(
                        vertices=trajectory.T,
                        linewidth=5.0,
                        shape_name=trajectory_path,
                        color=self._registered_3d_trajectories[trajectory_path][1],
                    )

                self.meshcat_visualizer_mutex.unlock()

            sleep_time = self._period - (time.time() - start)
            if sleep_time > 0:
                time.sleep(sleep_time)

            if self.state == PeriodicThreadState.closed:
                return
<|MERGE_RESOLUTION|>--- conflicted
+++ resolved
@@ -2,17 +2,15 @@
 # This software may be modified and distributed under the terms of the
 # Released under the terms of the BSD 3-Clause License
 
-from PyQt5.QtCore import QThread, QMutex, QMutexLocker
-
 import os
 import re
+import time
 from pathlib import Path
 
+import idyntree.swig as idyn
 import numpy as np
-import time
-
-import idyntree.swig as idyn
 from idyntree.visualize import MeshcatVisualizer
+from PyQt5.QtCore import QMutex, QMutexLocker, QThread
 
 from robot_log_visualizer.utils.utils import PeriodicThreadState
 
@@ -73,14 +71,10 @@
         self._registered_3d_trajectories.pop(trajectory_path, None)
         self._meshcat_visualizer.delete(shape_name=trajectory_path)
 
-<<<<<<< HEAD
     def set_signal_provider(self, signal_provider):
         self._signal_provider = signal_provider
 
-    def load_model(self, considered_joints, model_name):
-=======
     def load_model(self, considered_joints, model_name, base_frame=None):
->>>>>>> 1ecfc040
         def get_model_path_from_envs(env_list):
             return [
                 Path(f) if (env != "AMENT_PREFIX_PATH") else Path(f) / "share"
@@ -286,4 +280,4 @@
                 time.sleep(sleep_time)
 
             if self.state == PeriodicThreadState.closed:
-                return
+                return